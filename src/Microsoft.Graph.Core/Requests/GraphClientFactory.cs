--- conflicted
+++ resolved
@@ -93,11 +93,7 @@
                 pipeline = CreatePipeline(CreateDefaultHandlers(), DefaultHttpHandler());
             } else
             {
-<<<<<<< HEAD
-                pipeline = CreatePipeline(handlers, DefaultHttpHandler());
-=======
                 pipeline = CreatePipeline(handlers,DefaultHttpHandler());
->>>>>>> a60fd40c
             }
 
             HttpClient client = new HttpClient(pipeline);
